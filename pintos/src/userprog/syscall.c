#include "userprog/syscall.h"
#include <stdio.h>
#include <string.h>
#include <syscall-nr.h>
#include "devices/shutdown.h"
#include "devices/input.h"
#include "pagedir.h"
#include "filesys/file.h"
#include "filesys/filesys.h"
#include "filesys/directory.h"
#include "threads/interrupt.h"
#include "threads/malloc.h"
#include "threads/synch.h"
#include "threads/thread.h"
#include "threads/vaddr.h"
#include "threads/palloc.h"
#include "userprog/process.h"
#include "userprog/exception.h"

#include "vm/frame.h"
#include "vm/swap.h"
#include "vm/page.h"


static void syscall_handler (struct intr_frame *);

struct lock filesys_lock;

void sys_halt (void);
void sys_exit (int);
tid_t sys_exec (const char *);
int sys_wait (tid_t);
bool sys_create(const char*, unsigned);
bool sys_remove(const char*);
int sys_open(const char*);
int sys_filesize(int);
void sys_seek(int, unsigned);
unsigned sys_tell(int);
void sys_close(int);
static int sys_read(int, void *, unsigned);
int sys_write(int, const void*, unsigned);
void sys_exception_exit(void);
static int sys_mmap(int fd, void *addr);  
static void sys_munmap(int map);
static void get_syscall_arg(struct intr_frame *, uint32_t *, int);

bool sys_chdir(const char *dir);
bool sys_mkdir(const char *dir);
bool sys_readdir(int fd, char *name);
bool sys_isdir(int fd);
int sys_inumber(int fd);

static struct file_node* find_file_node(struct thread *t, int file_descriptor);
static void check_user(const uint8_t *uaddr);
static int get_user_bytes(void *src, void *dst, size_t size);
static int get_user (const uint8_t *uaddr);
static bool put_user (uint8_t *udst, uint8_t byte);

<<<<<<< HEAD
static void get_syscall_arg(struct intr_frame *, uint32_t *, int);


static struct spt_entry *
check_and_pin_addr (void *addr, void *esp)
{
  struct spt_entry *spte = get_spte (addr);
  if (spte != NULL)
  {
    spt_load (spte);
  }
  else
  {
    if (is_stack_growth (addr, esp))
    {
      if (!spt_stack_growth (addr)) 
        sys_exit (-1);
    } 
    else 
    {
      sys_exit (-1);
    }
  }
  return spte;
}

static void
check_and_pin_buffer(void *uaddr, unsigned int len, void *esp, bool write)
{
  for (const void *addr = uaddr; addr < uaddr + len; ++addr)
  {
    if (!is_valid_user_addr (addr)) sys_exit (-1);
    struct spt_entry *spte = check_and_pin_addr (addr, esp);
    if (spte != NULL && write && !spte->writeable) sys_exit (-1);
  }
}

static void 
unpin_addr (void *addr)
{
  struct spt_entry *spte = get_spte (addr);
  if (spte != NULL) 
    spte->pinned = false;
}

static void
unpin_buffer (void *uaddr, unsigned int len)
{
  for (void *addr = uaddr; addr < uaddr + len; ++addr)
    unpin_addr (addr);
}


=======
static char * copy_string_to_kernel(const char *ustr);
static struct file_node * seek_fn(int file_descriptor);
static struct file_node * seek_file_fn(int file_descriptor);
static struct file_node * seek_dir_fn(int file_descriptor);
static void copy_out (void *dst_, const void *src_, size_t size);
>>>>>>> 151df285

void
syscall_init (void) 
{
  lock_init(&filesys_lock);
  intr_register_int (0x30, 3, INTR_ON, syscall_handler, "syscall");
}

static void
syscall_handler (struct intr_frame *f) 
{
  if(!is_user_vaddr(f->esp))
  {
    sys_exception_exit();
  }


  uint32_t call_number = *((uint32_t *) f->esp);


  switch (call_number)
  {

    uint32_t syscall_args[4];

  case SYS_HALT: // 0
    {
      sys_halt();
      NOT_REACHED();
      break;
      
    }
  case SYS_EXIT: // 1
    {
      int exitcode;
      get_user_bytes(f->esp + 4, &exitcode, sizeof(exitcode));

      sys_exit(exitcode);
      NOT_REACHED();


      break;
      
    }

  case SYS_EXEC: // 2
    {
      void* cmdline;
      get_user_bytes(f->esp + 4, &cmdline, sizeof(cmdline));

      int return_code = sys_exec((const char*) cmdline);
      f->eax = (uint32_t) return_code;

      break;
    }

  case SYS_WAIT: // 3
    {
      tid_t tid;
      get_user_bytes(f->esp + 4, &tid, sizeof(tid_t));

      int ret = sys_wait(tid);
      f->eax = (uint32_t) ret;


      break;
    }

  case SYS_CREATE: // 4
    {
      const char* filename;
      unsigned initial_size;
      bool return_code;

      get_user_bytes(f->esp + 4, &filename, sizeof(filename));
      get_user_bytes(f->esp + 8, &initial_size, sizeof(initial_size));

      return_code = sys_create(filename, initial_size);
      f->eax = return_code;

      break;
    }

  case SYS_REMOVE: // 5
    {
      const char* filename;
      bool return_code;

      get_user_bytes(f->esp + 4, &filename, sizeof(filename));

      return_code = sys_remove(filename);
      f->eax = return_code;


      break;
    }

  case SYS_OPEN: // 6
    {
      const char* filename;
      int return_code;

      get_user_bytes(f->esp + 4, &filename, sizeof(filename));

      return_code = sys_open(filename);
      f->eax = return_code;


      break;
    }

  case SYS_FILESIZE: // 7
    {
      int fd, return_code;
      get_user_bytes(f->esp + 4, &fd, sizeof(fd));

      return_code = sys_filesize(fd);
      f->eax = return_code;


      break;
    }

  case SYS_READ: // 8
    {
      get_syscall_arg(f, syscall_args, 3);
      check_and_pin_buffer ((void *)syscall_args[1], syscall_args[2], f->esp, true);
      f->eax = sys_read(syscall_args[0], (void *)syscall_args[1], syscall_args[2]);
      unpin_buffer ((void *)syscall_args[1], syscall_args[2]);
      break;
    }

  case SYS_WRITE: // 9
    {
      int fd, return_code;
      const void *buffer;
      unsigned size;

      get_user_bytes(f->esp + 4, &fd, sizeof(fd));
      get_user_bytes(f->esp + 8, &buffer, sizeof(buffer));
      get_user_bytes(f->esp + 12, &size, sizeof(size));

      return_code = sys_write(fd, buffer, size);
      f->eax = (uint32_t) return_code;


      break;
    }

  case SYS_SEEK: // 10
    {
      int fd;
      unsigned position;

      get_user_bytes(f->esp + 4, &fd, sizeof(fd));
      get_user_bytes(f->esp + 8, &position, sizeof(position));

      sys_seek(fd, position);
      break;
    }

  case SYS_TELL: // 11
    {
      int fd;
      unsigned return_code;

      get_user_bytes(f->esp + 4, &fd, sizeof(fd));

      return_code = sys_tell(fd);
      f->eax = (uint32_t) return_code;
      break;
    }

  case SYS_CLOSE: // 12
    {
      int fd;
      get_user_bytes(f->esp + 4, &fd, sizeof(fd));

      sys_close(fd);
      break;
    }
  case SYS_MMAP:
    {
      uint32_t syscall_args[4];
      get_syscall_arg(f, syscall_args, 2);
      f->eax = sys_mmap(syscall_args[0], (void *)syscall_args[1]);
      break;
    }
  case SYS_MUNMAP:
    {
      uint32_t syscall_args[4];
      get_syscall_arg(f, syscall_args, 1);
      sys_munmap(syscall_args[0]);
      break;
    }
    
  default:
    {
      NOT_REACHED();
      // sys_exception_exit();
    }

  }
}

/**************************************** Syscall ****************************************/

int
sys_wait(tid_t tid)
{
  if(tid == -1) return -1;
  else return process_wait(tid);
}

tid_t
sys_exec(const char *cmd_line)
{
  check_user((const uint8_t*) cmd_line);

  //lock_acquire(&filesys_lock);
  tid_t tid = process_execute(cmd_line);
  struct thread *t = get_thread_by_tid(tid);
  ASSERT(t != NULL);

  sema_down(&t->exec_done_sema1);

  t->parent = thread_current();
  tid_t ret = t->tid;

  ASSERT(t->exec_done_sema2.value == 0);
  sema_up(&t->exec_done_sema2);

  //lock_release(&filesys_lock);
  return ret;
}

void
sys_halt(void)
{
  shutdown_power_off();
}

int
sys_open(const char *file_name)
{
  check_user((const uint8_t*) file_name);
  struct file_node *fn = (struct file_node*) malloc (sizeof(struct file_node)); 
  struct thread *current_thread = thread_current();
  int ret_val;

  lock_acquire(&filesys_lock);

  fn->file = filesys_open(file_name);
  if(fn->file == NULL)
  {
    ret_val = -1;
    free(fn);
  }
  else
  {
    ret_val = fn->file_descriptor = ++current_thread->max_fd;
    list_push_back(&current_thread->file_nodes, &fn->elem);
  }

  lock_release(&filesys_lock);
  return ret_val;
}

void 
sys_close(int fd)
{
  lock_acquire(&filesys_lock);
  struct file_node *fn = find_file_node(thread_current(), fd);
  if(fn)
  {
    file_close(fn->file);
    list_remove(&fn->elem);
    free(fn);
  }
  lock_release(&filesys_lock);
}


int
sys_write(int fd, const void *buffer, unsigned size)
{
  /* Verify the memory [buffer, buffer + size). */
  check_user((uint8_t *) buffer);
  check_user((uint8_t *) buffer + size - 1);
  int ret_val;

  lock_acquire(&filesys_lock);

  if(fd == 1) // write to console
  {
    putbuf(buffer, size);
    ret_val = size;
  }
  else // write to file
  {
    struct file_node *fn = find_file_node(thread_current(), fd);
    if(fn)
      ret_val = file_write(fn->file, buffer, size);
    else
      ret_val = -1;
    
  }

  lock_release(&filesys_lock);
  return ret_val;
}

int
sys_filesize(int fd)
{
  lock_acquire(&filesys_lock);
  struct file_node *fn = find_file_node(thread_current(), fd);

  if(!fd)
  {
    lock_release(&filesys_lock);
    return -1;
  }

  int ret_val = file_length(fn->file);
  lock_release(&filesys_lock);
  return ret_val;
}

bool
sys_create(const char *file_name, unsigned size)
{
  bool ret_val;
  check_user((uint8_t *)file_name);
  lock_acquire(&filesys_lock);
  ret_val = filesys_create(file_name, size);
  lock_release(&filesys_lock);
  return ret_val;
}

bool
sys_remove(const char *file_name)
{
  bool ret_val;
  check_user((uint8_t *)file_name);
  lock_acquire(&filesys_lock);
  ret_val = filesys_remove(file_name);
  lock_release(&filesys_lock);
  return ret_val;
}

unsigned 
sys_tell(int fd)
{
  lock_acquire(&filesys_lock);
  struct file_node *fn = find_file_node(thread_current(), fd);
  unsigned ret_val;
  if(fn)
    ret_val = file_tell(fn->file);
  else
    ret_val = -1;
  lock_release(&filesys_lock);
  return ret_val;
}

void
sys_seek(int fd, unsigned position)
{
  lock_acquire(&filesys_lock);
  struct file_node *fn = find_file_node(thread_current(), fd);
  if(fn)
    file_seek(fn->file, position);
  lock_release(&filesys_lock);
}

void 
sys_exit(int status)
{
  struct thread *cur = thread_current();
  cur->ret_val = status;
  thread_exit();
}

/* Exit due to invalid memory access. 
   FILESYS_LOCK will be released if held. */
void 
sys_exception_exit()
{
  if(lock_held_by_current_thread(&filesys_lock))
    lock_release(&filesys_lock);
  sys_exit(-1);
}

/* tz's code begin */

bool 
sys_chdir(const char *udir)
{
  char *kdir = copy_string_to_kernel(udir);
  bool success = filesys_chdir(kdir);
  palloc_free_page(kdir);
  return success;
}

bool sys_mkdir(const char *udir)
{
  char *kdir = copy_string_to_kernel(udir);
  bool success = filesys_create(kdir, 0);
  palloc_free_page(kdir);
  return success;
}

bool sys_readdir(int fd, char *name)
{
  struct file_node *fn = seek_dir_fn(fd);
  char kname[NAME_MAX + 1];
  bool success = dir_readdir(fn->dir, kname);
  if (success)
    copy_out(name, kname, strlen(kname) + 1);
  return success;
}

bool sys_isdir(int fd)
{
  struct file_node *fn = seek_fn(fd);
  return fn->dir != NULL;
}

int  sys_inumber(int fd)
{
  if (sys_isdir(fd))
  {
    struct file_node *fn = seek_dir_fn(fd);
    struct inode *inode = dir_get_inode(fn);
    return inode_get_inumber(inode);
  }
  struct file_node *fn = seek_file_fn(fd);
  struct inode *inode = file_get_inode(fn->file);
  return inode_get_inumber(inode);
}

/* tz's code end */

/**************************************** Utility Method ****************************************/

/* Finds the file node with file_descriptor FILE_DESCRIPTOR held by thread T.
   Returns NULL if not found. */
static struct file_node*
find_file_node(struct thread *t, int file_descriptor)
{
  ASSERT(t != NULL);

  struct list_elem *e;
  if(!list_empty(&t->file_nodes))
  {
    for(e = list_begin(&t->file_nodes); e != list_end(&t->file_nodes); e = list_next(e))
    {
      struct file_node *f = list_entry(e, struct file_node, elem);
      if(f->file_descriptor == file_descriptor)
        return f;
    }
  }
  return NULL;
}

/* Check if UADDR is valid. 
   If not, just exit. */
static void 
check_user(const uint8_t *uaddr)
{
  if(get_user(uaddr) == -1)
  {
    sys_exception_exit();
  }
}

/* Reads consecutive SIZE bytes of user memory from SRC and writes into DST. 
   Returns the number of read bytes. 
   If it fails, the current process will be terminated with return value -1. */
static int
get_user_bytes(void *src, void *dst, size_t size)
{
  int value;
  for(size_t i = 0; i < size; i++)
  {
    value = get_user(src + i);
    if(value == -1)
    {
      sys_exception_exit();
    }
    *(char *)(dst + i) = value & 0xff;
  }
  return (int)size;
}

/* Reads a byte at user virtual address UADDR.
   UADDR must be below PHYS_BASE.
   Returns the byte value if successful, -1 if a segfault
   occurred. */
static int
get_user (const uint8_t *uaddr)
{
  if(!is_user_vaddr(uaddr)) return -1;

  int result;
  asm ("movl $1f, %0; movzbl %1, %0; 1:"
       : "=&a" (result) : "m" (*uaddr));
  return result;
}
 


//VM
static struct file_node *
get_fdstruct(int fd)
{
  struct list_elem *e;

<<<<<<< HEAD
  for (e = list_begin(&thread_current()->file_nodes);
       e != list_end(&thread_current()->file_nodes);
       e = list_next(e))
  {
    struct file_node *f = list_entry(e, struct file_node, elem);
    if (f->file_descriptor == fd)
      return f;
  }
  return NULL;
}

static int
sys_mmap(int fd, void *addr)
{
  struct file_node *fd_s = get_fdstruct(fd);
  int r = file_length (fd_s->file);
  if (!fd_s || !is_valid_user_addr (addr) || ((uint32_t) addr % PGSIZE) != 0 || r == 0)
  {
    return -1;
  }
  
  struct file *file = file_reopen (fd_s->file);
  off_t ofs = 0;
  uint32_t read_bytes = r;
  uint32_t zero_bytes = 0;
  while (read_bytes > 0)
  {
    uint32_t page_read_bytes = read_bytes < PGSIZE ? read_bytes : PGSIZE;
    uint32_t page_zero_bytes = PGSIZE - page_read_bytes;
    
    if (!spt_link_mmap (file, ofs, addr, page_read_bytes, page_zero_bytes, true)) return -1;
    
    read_bytes -= page_read_bytes;
    zero_bytes -= page_zero_bytes;
    ofs += page_read_bytes;
    addr += PGSIZE;
  }

  return thread_current ()->mapid++;
}

static void
sys_munmap(int map)
{
  remove_mapid (&thread_current ()->mmap_list, map);
}

static void
get_syscall_arg(struct intr_frame *f, uint32_t *buffer, int argc)
{

  uint32_t *ptr;
  for (ptr = (uint32_t *)f->esp + 1; argc > 0; ++buffer, --argc, ++ptr)
  {
    check_and_pin_addr (ptr, sizeof(uint32_t));
    *buffer = *ptr;
  }
}

static int
sys_read(int fd, void *buffer, unsigned size)
{ 
  lock_acquire(&filesys_lock);
  if (fd == 0)
  {

    return 0;
  }
  else if (fd == 1)
  {
    lock_release(&filesys_lock);
    sys_exit(-1);
    return -1;
  }
  else
  {
    struct file_node *fd_s = get_fdstruct(fd);
    if (!fd_s)
    {
      lock_release(&filesys_lock);
      return -1;
    }
    int r = file_read(fd_s->file, buffer, size);
    lock_release(&filesys_lock);
    return r;
  }
}
=======
  int error_code;
  asm ("movl $1f, %0; movb %b2, %1; 1:"
       : "=&a" (error_code), "=m" (*udst) : "q" (byte));
  return error_code != -1;
}

/* tz's code begin */

/* Create a copy of string from user memory to kernel memory
   and return as a page which must be freed with palloc_free_page
   Align the string with some times of PGSIZE.
   Call thread_exit() if user access is invalid.
*/
static char *
copy_string_to_kernel(const char *ustr)
{
  char *kstr;
  char *upage;
  size_t len;

  kstr = palloc_get_page(0);
  if (kstr == NULL)
    thread_exit();

  len = 0;
  for (;;)
  {
    upage = pg_round_down(ustr);
    if (!page_lock(upage, false))// mhb TODO
    {
      palloc_free_page(kstr);
      thread_exit();
    }

    for (; ustr < upage + PGSIZE; ustr++) 
    {
      kstr[len++] = *ustr;
      if (*ustr == '\0') {
        page_unlock(upage);
        return kstr;
      }
      if (len >= PGSIZE)
      {
        page_unlock(upage);
        palloc_free_page(kstr);
        thread_exit();
      }
    }

    page_unlock(upage);// mhb TODO
  }
}

/* Seek file_node associated with given file_descriptor
   Terminates the process if no open file_node associated with the file_descriptor
*/
static struct file_node *
seek_fn(int file_descriptor)
{
  struct thread *cur_thd = thread_current();
  struct list_elem *e;
  for (e = list_begin(&cur_thd->file_nodes); e != list_end(&cur_thd->file_nodes); 
       e = list_next(e))
  {
    struct file_node *fn = list_entry(e, struct file_node, elem);
    if (fn->file_descriptor == file_descriptor)
      return fn;
  }
  thread_exit();
}

/* Seek file_node associated with given file_descriptor
   Terminates the process if no open file associated with the file_descriptor
*/
static struct file_node *
seek_file_fn(int file_descriptor)
{
  struct file_node *fn = seek_fn(file_descriptor);
  if (fn->file != NULL)
    return fn;
  thread_exit();
}

/* Seek file_node associated with given file_descriptor
   Terminates the process if no open dir associated with the file_descriptor
*/
static struct file_node *
seek_dir_fn(int file_descriptor)
{
  struct file_node *fn = seek_fn(file_descriptor);
  if (fn->dir != NULL)
    return fn;
  thread_exit();
}

/* Copy SIZE bytes from kernel src to user dst
   Call thread_exit() if any of the user access is invalid
*/
static void
copy_out (void *dst_, const void *src_, size_t size)
{
  uint8_t *dst = dst_;
  const uint8_t *src = src_;

  while (size > 0) {
    size_t copy_size = PGSIZE - pg_ofs(dst);
    if (copy_size > size)
      copy_size = size;
    if (!page_lock(dst, false))
      thread_exit();
    memcpy(dst, src, copy_size);
    page_unlock(dst);

    size -= copy_size;
    src += copy_size;
    dst += copy_size;
  }
}
/* tz's code end */
>>>>>>> 151df285
<|MERGE_RESOLUTION|>--- conflicted
+++ resolved
@@ -56,7 +56,6 @@
 static int get_user (const uint8_t *uaddr);
 static bool put_user (uint8_t *udst, uint8_t byte);
 
-<<<<<<< HEAD
 static void get_syscall_arg(struct intr_frame *, uint32_t *, int);
 
 
@@ -110,13 +109,6 @@
 }
 
 
-=======
-static char * copy_string_to_kernel(const char *ustr);
-static struct file_node * seek_fn(int file_descriptor);
-static struct file_node * seek_file_fn(int file_descriptor);
-static struct file_node * seek_dir_fn(int file_descriptor);
-static void copy_out (void *dst_, const void *src_, size_t size);
->>>>>>> 151df285
 
 void
 syscall_init (void) 
@@ -635,7 +627,6 @@
 {
   struct list_elem *e;
 
-<<<<<<< HEAD
   for (e = list_begin(&thread_current()->file_nodes);
        e != list_end(&thread_current()->file_nodes);
        e = list_next(e))
@@ -723,124 +714,3 @@
     return r;
   }
 }
-=======
-  int error_code;
-  asm ("movl $1f, %0; movb %b2, %1; 1:"
-       : "=&a" (error_code), "=m" (*udst) : "q" (byte));
-  return error_code != -1;
-}
-
-/* tz's code begin */
-
-/* Create a copy of string from user memory to kernel memory
-   and return as a page which must be freed with palloc_free_page
-   Align the string with some times of PGSIZE.
-   Call thread_exit() if user access is invalid.
-*/
-static char *
-copy_string_to_kernel(const char *ustr)
-{
-  char *kstr;
-  char *upage;
-  size_t len;
-
-  kstr = palloc_get_page(0);
-  if (kstr == NULL)
-    thread_exit();
-
-  len = 0;
-  for (;;)
-  {
-    upage = pg_round_down(ustr);
-    if (!page_lock(upage, false))// mhb TODO
-    {
-      palloc_free_page(kstr);
-      thread_exit();
-    }
-
-    for (; ustr < upage + PGSIZE; ustr++) 
-    {
-      kstr[len++] = *ustr;
-      if (*ustr == '\0') {
-        page_unlock(upage);
-        return kstr;
-      }
-      if (len >= PGSIZE)
-      {
-        page_unlock(upage);
-        palloc_free_page(kstr);
-        thread_exit();
-      }
-    }
-
-    page_unlock(upage);// mhb TODO
-  }
-}
-
-/* Seek file_node associated with given file_descriptor
-   Terminates the process if no open file_node associated with the file_descriptor
-*/
-static struct file_node *
-seek_fn(int file_descriptor)
-{
-  struct thread *cur_thd = thread_current();
-  struct list_elem *e;
-  for (e = list_begin(&cur_thd->file_nodes); e != list_end(&cur_thd->file_nodes); 
-       e = list_next(e))
-  {
-    struct file_node *fn = list_entry(e, struct file_node, elem);
-    if (fn->file_descriptor == file_descriptor)
-      return fn;
-  }
-  thread_exit();
-}
-
-/* Seek file_node associated with given file_descriptor
-   Terminates the process if no open file associated with the file_descriptor
-*/
-static struct file_node *
-seek_file_fn(int file_descriptor)
-{
-  struct file_node *fn = seek_fn(file_descriptor);
-  if (fn->file != NULL)
-    return fn;
-  thread_exit();
-}
-
-/* Seek file_node associated with given file_descriptor
-   Terminates the process if no open dir associated with the file_descriptor
-*/
-static struct file_node *
-seek_dir_fn(int file_descriptor)
-{
-  struct file_node *fn = seek_fn(file_descriptor);
-  if (fn->dir != NULL)
-    return fn;
-  thread_exit();
-}
-
-/* Copy SIZE bytes from kernel src to user dst
-   Call thread_exit() if any of the user access is invalid
-*/
-static void
-copy_out (void *dst_, const void *src_, size_t size)
-{
-  uint8_t *dst = dst_;
-  const uint8_t *src = src_;
-
-  while (size > 0) {
-    size_t copy_size = PGSIZE - pg_ofs(dst);
-    if (copy_size > size)
-      copy_size = size;
-    if (!page_lock(dst, false))
-      thread_exit();
-    memcpy(dst, src, copy_size);
-    page_unlock(dst);
-
-    size -= copy_size;
-    src += copy_size;
-    dst += copy_size;
-  }
-}
-/* tz's code end */
->>>>>>> 151df285
